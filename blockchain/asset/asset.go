package asset

import (
	"context"
	"encoding/json"
	"sync"

	"golang.org/x/crypto/sha3"

	"github.com/golang/groupcache/lru"
	"github.com/golang/groupcache/singleflight"
	dbm "github.com/tendermint/tmlibs/db"

	"github.com/bytom/blockchain/signers"
	"github.com/bytom/crypto/ed25519"
	"github.com/bytom/crypto/ed25519/chainkd"
	"github.com/bytom/errors"
	"github.com/bytom/protocol"
	"github.com/bytom/protocol/bc"
	"github.com/bytom/protocol/vm/vmutil"
)

const maxAssetCache = 1000

var (
	ErrDuplicateAlias = errors.New("duplicate asset alias")
	ErrBadIdentifier  = errors.New("either ID or alias must be specified, and not both")
)

func NewRegistry(db dbm.DB, chain *protocol.Chain) *Registry {
	return &Registry{
		db:               db,
		chain:            chain,
		initialBlockHash: chain.InitialBlockHash,
		cache:            lru.New(maxAssetCache),
		aliasCache:       lru.New(maxAssetCache),
	}
}

// Registry tracks and stores all known assets on a blockchain.
type Registry struct {
	db               dbm.DB
	chain            *protocol.Chain
	indexer          Saver
	initialBlockHash bc.Hash

	idGroup    singleflight.Group
	aliasGroup singleflight.Group

	cacheMu    sync.Mutex
	cache      *lru.Cache
	aliasCache *lru.Cache
}

func (reg *Registry) IndexAssets(indexer Saver) {
	reg.indexer = indexer
}

type Asset struct {
	AssetID          bc.AssetID
	Alias            *string
	VMVersion        uint64
	IssuanceProgram  []byte
	InitialBlockHash bc.Hash
	*signers.Signer
	Tags             map[string]interface{}
	rawDefinition    []byte
	definition       map[string]interface{}
	sortID           string
}

func (asset *Asset) Definition() (map[string]interface{}, error) {
	if asset.definition == nil && len(asset.rawDefinition) > 0 {
		err := json.Unmarshal(asset.rawDefinition, &asset.definition)
		if err != nil {
			return nil, errors.Wrap(err)
		}
	}
	return asset.definition, nil
}

func (asset *Asset) RawDefinition() []byte {
	return asset.rawDefinition
}

func (asset *Asset) SetDefinition(def map[string]interface{}) error {
	rawdef, err := serializeAssetDef(def)
	if err != nil {
		return err
	}
	asset.definition = def
	asset.rawDefinition = rawdef
	return nil
}

// Define defines a new Asset.
func (reg *Registry) Define(ctx context.Context, xpubs []chainkd.XPub, quorum int, definition map[string]interface{}, alias string, tags map[string]interface{}, clientToken string) (*Asset, error) {
	assetSigner, err := signers.Create(ctx, reg.db, "asset", xpubs, quorum, clientToken)
	if err != nil {
		return nil, err
	}

	rawDefinition, err := serializeAssetDef(definition)
	if err != nil {
		return nil, errors.Wrap(err, "serializing asset definition")
	}

	path := signers.Path(assetSigner, signers.AssetKeySpace)
	derivedXPubs := chainkd.DeriveXPubs(assetSigner.XPubs, path)
	derivedPKs := chainkd.XPubKeys(derivedXPubs)
	issuanceProgram, vmver, err := multisigIssuanceProgram(derivedPKs, assetSigner.Quorum)
	if err != nil {
		return nil, err
	}

	defhash := bc.NewHash(sha3.Sum256(rawDefinition))
	asset := &Asset{
		definition:       definition,
		rawDefinition:    rawDefinition,
		VMVersion:        vmver,
		IssuanceProgram:  issuanceProgram,
		InitialBlockHash: reg.initialBlockHash,
		AssetID:          bc.ComputeAssetID(issuanceProgram, &reg.initialBlockHash, vmver, &defhash),
		Signer:           assetSigner,
		Tags:             tags,
	}
	if alias != "" {
		asset.Alias = &alias
	}

<<<<<<< HEAD
	asset_id := []byte(asset.AssetID.String())
=======
	asset_id := asset.AssetID.Bytes()
>>>>>>> ee941ee3
	ass, err := json.Marshal(asset)
	if err != nil {
		return nil, errors.Wrap(err, "failed marshal asset")
	}
	if len(ass) > 0 {
		reg.db.Set(asset_id,json.RawMessage(ass))
	}

/*	asset, err = reg.insertAsset(ctx, asset, clientToken)
	if err != nil {
		return nil, errors.Wrap(err, "inserting asset")
	}

	err = insertAssetTags(ctx, reg.db, asset.AssetID, tags)
	if err != nil {
		return nil, errors.Wrap(err, "inserting asset tags")
	}
*/
	err = reg.indexAnnotatedAsset(ctx, asset)
	if err != nil {
		return nil, errors.Wrap(err, "indexing annotated asset")
	}

	return asset, nil
}

// UpdateTags modifies the tags of the specified asset. The asset may be
// identified either by id or alias, but not both.

func (reg *Registry) UpdateTags(ctx context.Context, id, alias *string, tags map[string]interface{}) error {
	if (id == nil) == (alias == nil) {
		return errors.Wrap(ErrBadIdentifier)
	}

	// Fetch the existing asset

	var (
		asset *Asset
		err   error
	)

	if id != nil {
		var aid bc.AssetID
		err = aid.UnmarshalText([]byte(*id))
		if err != nil {
			return errors.Wrap(err, "deserialize asset ID")
		}

		asset, err = reg.findByID(ctx, aid)
		if err != nil {
			return errors.Wrap(err, "find asset by ID")
		}
	} else {
		return nil
		asset, err = reg.FindByAlias(ctx, *alias)
		if err != nil {
			return errors.Wrap(err, "find asset by alias")
		}
	}

	// Revise tags in-memory

	asset.Tags = tags

	// Perform persistent updates
/*
	err = insertAssetTags(ctx, reg.db, asset.AssetID, asset.Tags)
	if err != nil {
		return errors.Wrap(err, "inserting asset tags")
	}

	err = reg.indexAnnotatedAsset(ctx, asset)
	if err != nil {
		return errors.Wrap(err, "update asset index")
	}
*/
	// Revise cache

	reg.cacheMu.Lock()
	reg.cache.Add(asset.AssetID, asset)
	reg.cacheMu.Unlock()

	return nil

}

// findByID retrieves an Asset record along with its signer, given an assetID.
func (reg *Registry) findByID(ctx context.Context, id bc.AssetID) (*Asset, error) {
	reg.cacheMu.Lock()
	cached, ok := reg.cache.Get(id)
	reg.cacheMu.Unlock()
	if ok {
		return cached.(*Asset), nil
	}

	bytes := reg.db.Get([]byte(id.String()))
	if bytes == nil {
		return nil, errors.New("no exit this asset.")
	}
	var asset Asset
	err := json.Unmarshal(bytes, &asset)

	if err !=nil {
		return nil, errors.New("this asset can't be unmarshal.")
	}

	reg.cacheMu.Lock()
	reg.cache.Add(id, asset)
	reg.cacheMu.Unlock()
	return &asset, nil
}

// FindByAlias retrieves an Asset record along with its signer,
// given an asset alias.

func (reg *Registry) FindByAlias(ctx context.Context, alias string) (*Asset, error) {
	reg.cacheMu.Lock()
	cachedID, ok := reg.aliasCache.Get(alias)
	reg.cacheMu.Unlock()
	if ok {
		return reg.findByID(ctx, cachedID.(bc.AssetID))
	}

	untypedAsset, err := reg.aliasGroup.Do(alias, func() (interface{}, error) {
//		asset, err := assetQuery(ctx, reg.db, "assets.alias=$1", alias)
//		return asset, err
		return nil,nil
	})

	if err != nil {
		return nil, err
	}

	a := untypedAsset.(*Asset)
	reg.cacheMu.Lock()
	reg.aliasCache.Add(alias, a.AssetID)
	reg.cache.Add(a.AssetID, a)
	reg.cacheMu.Unlock()
	return a, nil

}

// insertAsset adds the asset to the database. If the asset has a client token,
// and there already exists an asset with that client token, insertAsset will
// lookup and return the existing asset instead.
/*
func (reg *Registry) insertAsset(ctx context.Context, asset *Asset, clientToken string) (*Asset, error) {
	const q = `
		INSERT INTO assets
			(id, alias, signer_id, initial_block_hash, vm_version, issuance_program, definition, client_token)
		VALUES($1::bytea, $2, $3, $4, $5, $6, $7, $8)
		ON CONFLICT (client_token) DO NOTHING
		RETURNING sort_id
  `
	var signerID sql.NullString
	if asset.Signer != nil {
		signerID = sql.NullString{Valid: true, String: asset.Signer.ID}
	}

	nullToken := sql.NullString{
		String: clientToken,
		Valid:  clientToken != "",
	}

	err := reg.db.QueryRowContext(
		ctx, q,
		asset.AssetID, asset.Alias, signerID,
		asset.InitialBlockHash, asset.VMVersion, asset.IssuanceProgram,
		asset.rawDefinition, nullToken,
	).Scan(&asset.sortID)

	if pg.IsUniqueViolation(err) {
		return nil, errors.WithDetail(ErrDuplicateAlias, "an asset with the provided alias already exists")
	} else if err == sql.ErrNoRows && clientToken != "" {
		// There is already an asset with the provided client
		// token. We should return the existing asset.
		asset, err = assetByClientToken(ctx, reg.db, clientToken)
		if err != nil {
			return nil, errors.Wrap(err, "retrieving existing asset")
		}
	} else if err != nil {
		return nil, errors.Wrap(err)
	}
	return asset, nil
}

// insertAssetTags inserts a set of tags for the given assetID.
// It must take place inside a database transaction.

func insertAssetTags(ctx context.Context, db pg.DB, assetID bc.AssetID, tags map[string]interface{}) error {
	tagsParam, err := mapToNullString(tags)
	if err != nil {
		return errors.Wrap(err)
	}

	const q = `
		INSERT INTO asset_tags (asset_id, tags) VALUES ($1, $2)
		ON CONFLICT (asset_id) DO UPDATE SET tags = $2
	`
	_, err = db.ExecContext(ctx, q, assetID, tagsParam)
	if err != nil {
		return errors.Wrap(err)
	}

	return nil
}

// assetByClientToken loads an asset from the database using its client token.

func assetByClientToken(ctx context.Context, db pg.DB, clientToken string) (*Asset, error) {
	return assetQuery(ctx, db, "assets.client_token=$1", clientToken)
}

func assetQuery(ctx context.Context, db pg.DB, pred string, args ...interface{}) (*Asset, error) {
	const baseQ = `
		SELECT assets.id, assets.alias, assets.vm_version, assets.issuance_program, assets.definition,
			assets.initial_block_hash, assets.sort_id,
			signers.id, COALESCE(signers.type, ''), COALESCE(signers.xpubs, '{}'),
			COALESCE(signers.quorum, 0), COALESCE(signers.key_index, 0),
			asset_tags.tags
		FROM assets
		LEFT JOIN signers ON signers.id=assets.signer_id
		LEFT JOIN asset_tags ON asset_tags.asset_id=assets.id
		WHERE %s
		LIMIT 1
	`

	var (
		a          Asset
		alias      sql.NullString
		signerID   sql.NullString
		signerType string
		quorum     int
		keyIndex   uint64
		xpubs      [][]byte
		tags       []byte
	) 
	err := db.QueryRowContext(ctx, fmt.Sprintf(baseQ, pred), args...).Scan(
		&a.AssetID,
		&a.Alias,
		&a.VMVersion,
		&a.IssuanceProgram,
		&a.rawDefinition,
		&a.InitialBlockHash,
		&a.sortID,
		&signerID,
		&signerType,
		(*pq.ByteaArray)(&xpubs),
		&quorum,
		&keyIndex,
		&tags,
	)
	if err == sql.ErrNoRows {
		return nil, pg.ErrUserInputNotFound
	} else if err != nil {
		return nil, err
	}

	if signerID.Valid {
		a.Signer, err = signers.New(signerID.String, signerType, xpubs, quorum, keyIndex)
		if err != nil {
			return nil, err
		}
	}

	if alias.Valid {
		a.Alias = &alias.String
	}

	if len(tags) > 0 {
		err := json.Unmarshal(tags, &a.Tags)
		if err != nil {
			return nil, errors.Wrap(err)
		}
	}
	if len(a.rawDefinition) > 0 {
		// ignore errors; non-JSON asset definitions can still end up
		// on the blockchain from non-Chain Core clients.
		_ = json.Unmarshal(a.rawDefinition, &a.definition)
	}

	return &a, nil

}
*/
// serializeAssetDef produces a canonical byte representation of an asset
// definition. Currently, this is implemented using pretty-printed JSON.
// As is the standard for Go's map[string] serialization, object keys will
// appear in lexicographic order. Although this is mostly meant for machine
// consumption, the JSON is pretty-printed for easy reading.
// The empty asset def is an empty byte slice.
func serializeAssetDef(def map[string]interface{}) ([]byte, error) {
	if def == nil {
		return []byte{}, nil
	}
	return json.MarshalIndent(def, "", "  ")
}

func multisigIssuanceProgram(pubkeys []ed25519.PublicKey, nrequired int) (program []byte, vmversion uint64, err error) {
	issuanceProg, err := vmutil.P2SPMultiSigProgram(pubkeys, nrequired)
	if err != nil {
		return nil, 0, err
	}
	builder := vmutil.NewBuilder()
	builder.AddRawBytes(issuanceProg)
	prog, err := builder.Build()
	return prog, 1, err
}
/*
func mapToNullString(in map[string]interface{}) (*sql.NullString, error) {
	var mapJSON []byte
	if len(in) != 0 {
		var err error
		mapJSON, err = json.Marshal(in)
		if err != nil {
			return nil, errors.Wrap(err)
		}
	}
	return &sql.NullString{String: string(mapJSON), Valid: len(mapJSON) > 0}, nil
}
*/<|MERGE_RESOLUTION|>--- conflicted
+++ resolved
@@ -128,11 +128,7 @@
 		asset.Alias = &alias
 	}
 
-<<<<<<< HEAD
 	asset_id := []byte(asset.AssetID.String())
-=======
-	asset_id := asset.AssetID.Bytes()
->>>>>>> ee941ee3
 	ass, err := json.Marshal(asset)
 	if err != nil {
 		return nil, errors.Wrap(err, "failed marshal asset")
