--- conflicted
+++ resolved
@@ -239,11 +239,7 @@
 
 // GetAccountBalances return all account balances
 func (w *Wallet) GetAccountBalances(id string) ([]AccountBalance, error) {
-<<<<<<< HEAD
-	return w.indexBalances(w.GetAccountUtxos("", false))
-=======
 	return w.indexBalances(w.GetAccountUtxos("", false, false))
->>>>>>> 659a318e
 }
 
 // AccountBalance account balance
