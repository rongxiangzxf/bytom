--- conflicted
+++ resolved
@@ -362,8 +362,6 @@
 	return cps, nil
 }
 
-<<<<<<< HEAD
-=======
 func (m *Manager) ListUnconfirmedUtxo(isSmartContract bool) []*UTXO {
 	utxos := m.utxoKeeper.ListUnconfirmed()
 	result := []*UTXO{}
@@ -375,7 +373,6 @@
 	return result
 }
 
->>>>>>> 659a318e
 // RemoveUnconfirmedUtxo remove utxos from the utxoKeeper
 func (m *Manager) RemoveUnconfirmedUtxo(hashes []*bc.Hash) {
 	m.utxoKeeper.RemoveUnconfirmedUtxo(hashes)
