--- conflicted
+++ resolved
@@ -381,12 +381,9 @@
 			}
 
 		case *lockStatement:
-<<<<<<< HEAD
-=======
 			// index
 			stk = b.addInt64(stk, stmt.index)
 
->>>>>>> 6c7bce36
 			// TODO: permit more complex expressions for locked,
 			// like "lock x+y with foo" (?) , this suggestion has been adopted and modified
 			var lockArr []string
