--- conflicted
+++ resolved
@@ -298,11 +298,7 @@
 // ListAssets returns the accounts in the db
 func (reg *Registry) ListAssets() ([]*Asset, error) {
 	assets := []*Asset{DefaultNativeAsset}
-<<<<<<< HEAD
 	assetIter := reg.db.IteratorPrefix(assetPrefix)
-=======
-	assetIter := reg.db.IteratorPrefix([]byte(assetPrefix))
->>>>>>> 2d5ebdef
 	defer assetIter.Release()
 
 	for assetIter.Next() {
