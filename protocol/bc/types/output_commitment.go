package types

import (
	"fmt"
	"io"

	"github.com/bytom/crypto/sm3"
	"github.com/bytom/encoding/blockchain"
	"github.com/bytom/errors"
	"github.com/bytom/protocol/bc"
)

// OutputCommitment contains the commitment data for a transaction output.
type OutputCommitment struct {
	bc.AssetAmount
	VMVersion      uint64
	ControlProgram []byte
}

func (oc *OutputCommitment) writeExtensibleString(w io.Writer, suffix []byte, assetVersion uint64) error {
	_, err := blockchain.WriteExtensibleString(w, suffix, func(w io.Writer) error {
		return oc.writeContents(w, suffix, assetVersion)
	})
	return err
}

func (oc *OutputCommitment) writeContents(w io.Writer, suffix []byte, assetVersion uint64) (err error) {
	if assetVersion == 1 {
		if _, err = oc.AssetAmount.WriteTo(w); err != nil {
			return errors.Wrap(err, "writing asset amount")
		}
		if _, err = blockchain.WriteVarint63(w, oc.VMVersion); err != nil {
			return errors.Wrap(err, "writing vm version")
		}
		if _, err = blockchain.WriteVarstr31(w, oc.ControlProgram); err != nil {
			return errors.Wrap(err, "writing control program")
		}
	}
	if len(suffix) > 0 {
		_, err = w.Write(suffix)
	}
	return errors.Wrap(err, "writing suffix")
}

func (oc *OutputCommitment) readFrom(r *blockchain.Reader, assetVersion uint64) (suffix []byte, err error) {
	return blockchain.ReadExtensibleString(r, func(r *blockchain.Reader) error {
		if assetVersion == 1 {
			if err := oc.AssetAmount.ReadFrom(r); err != nil {
				return errors.Wrap(err, "reading asset+amount")
			}
			oc.VMVersion, err = blockchain.ReadVarint63(r)
			if err != nil {
				return errors.Wrap(err, "reading VM version")
			}
			if oc.VMVersion != 1 {
				return fmt.Errorf("unrecognized VM version %d for asset version 1", oc.VMVersion)
			}
			oc.ControlProgram, err = blockchain.ReadVarstr31(r)
			return errors.Wrap(err, "reading control program")
		}
		return nil
	})
}

// Hash convert suffix && assetVersion to bc.Hash
func (oc *OutputCommitment) Hash(suffix []byte, assetVersion uint64) (outputhash bc.Hash) {
<<<<<<< HEAD
	h := sm3.Get256()
	defer sm3.Put256(h)
=======
	// h := sm3.Get256()
	// defer sm3.Put256(h)
	// oc.writeExtensibleString(h, suffix, assetVersion)
	// outputhash.ReadFrom(h)
	// return outputhash

	h := sm3.New()
>>>>>>> 5463d53f
	oc.writeExtensibleString(h, suffix, assetVersion)
	var b32 [32]byte
	copy(b32[:], h.Sum(nil))
	outputhash = bc.NewHash(b32)
	return outputhash
}<|MERGE_RESOLUTION|>--- conflicted
+++ resolved
@@ -64,10 +64,6 @@
 
 // Hash convert suffix && assetVersion to bc.Hash
 func (oc *OutputCommitment) Hash(suffix []byte, assetVersion uint64) (outputhash bc.Hash) {
-<<<<<<< HEAD
-	h := sm3.Get256()
-	defer sm3.Put256(h)
-=======
 	// h := sm3.Get256()
 	// defer sm3.Put256(h)
 	// oc.writeExtensibleString(h, suffix, assetVersion)
@@ -75,7 +71,6 @@
 	// return outputhash
 
 	h := sm3.New()
->>>>>>> 5463d53f
 	oc.writeExtensibleString(h, suffix, assetVersion)
 	var b32 [32]byte
 	copy(b32[:], h.Sum(nil))
